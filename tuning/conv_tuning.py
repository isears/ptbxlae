--- conflicted
+++ resolved
@@ -7,7 +7,6 @@
 
 from optuna.integration import PyTorchLightningPruningCallback
 import argparse
-<<<<<<< HEAD
 import torch
 import gc
 
@@ -15,13 +14,6 @@
 def objective(trial: optuna.trial.Trial) -> float:
     lr = trial.suggest_float("lr", 1e-8, 1e-1, log=True)
     batch_size = trial.suggest_int("batch_size", 8, 256, log=True)
-=======
-
-
-def objective(trial: optuna.trial.Trial) -> float:
-    lr = trial.suggest_float("lr", 1e-5, 1e-1, log=True)
-    batch_size = trial.suggest_int("batch_size", 8, 1024, log=True)
->>>>>>> 2dd9b08d
     kernel_size = trial.suggest_int("kernel_size", 3, 15, step=2)
     conv_depth = trial.suggest_int("conv_depth", 1, 10)
     fc_depth = trial.suggest_int("linear_depth", 1, 10)
@@ -45,11 +37,7 @@
     )
 
     dm = MimicDM(batch_size=batch_size)
-<<<<<<< HEAD
     es = EarlyStopping(monitor="val_mse", patience=5, mode="min")
-=======
-    es = EarlyStopping(monitor="val_loss", patience=5, mode="min")
->>>>>>> 2dd9b08d
 
     trainer = pl.Trainer(
         logger=NeptuneLogger(
@@ -117,11 +105,7 @@
         load_if_exists=True,
     )
 
-<<<<<<< HEAD
     study.optimize(objective, timeout=(args.timelimit * 60), n_trials=1)
-=======
-    study.optimize(objective, timeout=(args.timelimit * 60))
->>>>>>> 2dd9b08d
 
     print("Number of finished trials: {}".format(len(study.trials)))
 
