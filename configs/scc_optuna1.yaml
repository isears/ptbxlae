
# Best params from 24-hr optuna run, sum reduction validation loss 345.5687561035156
fit:
  trainer:
    max_epochs: 100
    gradient_clip_val: 4.0
    gradient_clip_algorithm: "norm"
    logger:
      - class_path: lightning.pytorch.loggers.NeptuneLogger
        init_args:
          project: isears/ptbxlae
          log_model_checkpoints: False
<<<<<<< HEAD
=======
        dict_kwargs:
>>>>>>> 2f608626
          tags:
            - single-cycle
    callbacks:
      - class_path: lightning.pytorch.callbacks.EarlyStopping
        init_args:
          patience: 5
          monitor: val_loss
      - class_path: lightning.pytorch.callbacks.ModelCheckpoint
        init_args:
          save_top_k: 1
          monitor: val_loss
          mode: min
          dirpath: ./cache/savedmodels/
          filename: scc-{epoch:03d}-{val_loss:.6f}

  model:
    class_path: ptbxlae.modeling.convolutionalVAE.ConvolutionalEcgVAE
    init_args:
      latent_dim: 40
      conv_depth: 2
      fc_depth: 2
      kernel_size: 13
      dropout: null
      batchnorm: False
      lr: 4.7491754446145785e-05
  data:
    class_path: ptbxlae.dataprocessing.dataModules.SingleCycleCachedDM
    init_args:
      batch_size: 8<|MERGE_RESOLUTION|>--- conflicted
+++ resolved
@@ -10,10 +10,7 @@
         init_args:
           project: isears/ptbxlae
           log_model_checkpoints: False
-<<<<<<< HEAD
-=======
         dict_kwargs:
->>>>>>> 2f608626
           tags:
             - single-cycle
     callbacks:
