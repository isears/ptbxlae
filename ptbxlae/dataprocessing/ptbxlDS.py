--- conflicted
+++ resolved
@@ -25,7 +25,6 @@
             None: None
         """
         super().__init__()
-<<<<<<< HEAD
 
         # If not filtered already, do filtering
         if os.path.isfile(f"{root_folder}/ptbxl_database_filtered.csv"):
@@ -59,9 +58,6 @@
 
             metadata.to_csv(f"{root_folder}/ptbxl_database_filtered.csv")
 
-=======
-        metadata = pd.read_csv(f"{root_folder}/ptbxl_database.csv")
->>>>>>> 7272e32e
         metadata.ecg_id = metadata.ecg_id.astype(int)
         metadata.patient_id = metadata.patient_id.astype(int)
         self.metadata = metadata
@@ -122,8 +118,6 @@
         """
         self.return_labels = return_labels
 
-
-<<<<<<< HEAD
 class PtbxlCleanDS(PtbxlDS):
     def _clean(self, sig_raw: np.ndarray, sigmeta: dict) -> np.ndarray:
         sig_clean = np.apply_along_axis(
@@ -155,9 +149,6 @@
         labels_dict = super()._get_labels(index)
         return torch.Tensor(list(labels_dict.values())).float()
 
-
-=======
->>>>>>> 7272e32e
 if __name__ == "__main__":
     ds = PtbxlDS(lowres=True, return_labels=True)
 
