--- conflicted
+++ resolved
@@ -9,30 +9,11 @@
 
 
 class BaseDM(L.LightningDataModule):
-<<<<<<< HEAD
-    def __init__(
-        self,
-        root_folder: str = "./data/ptbxl",
-        batch_size: int = 32,
-        train_split: float = 0.8,
-        valid_split: float = 0.1,
-        test_split: float = 0.1,
-        **kwargs,
-    ):
-=======
+
     def __init__(self, batch_size: int = 32, workers: Optional[int] = None):
->>>>>>> 2dd9b08d
         super().__init__()
 
         self.batch_size = batch_size
-<<<<<<< HEAD
-        self.cores_available = len(os.sched_getaffinity(0))
-        self.train_split = train_split
-        self.valid_split = valid_split
-        self.test_split = test_split
-        self.kwargs = kwargs
-=======
->>>>>>> 2dd9b08d
 
         if workers:
             self.cores_available = workers
@@ -42,17 +23,7 @@
         print(f"Initializing DM with {self.cores_available} workers")
 
     def setup(self, stage: str):
-<<<<<<< HEAD
-        ds = self._get_ds()
-
-        self.train_ds, self.valid_ds, self.test_ds = random_split(
-            ds,
-            [self.train_split, self.valid_split, self.test_split],
-            generator=torch.Generator().manual_seed(42),
-        )
-=======
         raise NotImplementedError("Base DM not subclassed!")
->>>>>>> 2dd9b08d
 
     def train_dataloader(self):
         return DataLoader(
@@ -79,23 +50,6 @@
 class DefaultDM(BaseDM):
     def __init__(
         self,
-<<<<<<< HEAD
-        cache_folder: str = "./cache/singlecycle_data",
-        batch_size: int = 32,
-        **kwargs,
-    ):
-        super(**kwargs).__init__()
-        self.cache_folder = cache_folder
-        self.batch_size = batch_size
-
-    def _get_ds(self):
-        return SingleCycleCachedDS(cache_path=self.cache_folder)
-
-
-class SyntheticDM(BaseDM):
-    def _get_ds(self):
-        return NkSyntheticDS(**self.kwargs)
-=======
         ds: Dataset,
         train_valid_test_splits: tuple[float, float, float] = (0.8, 0.1, 0.1),
         **kwargs,
@@ -103,7 +57,6 @@
         super().__init__(**kwargs)
         self.train_valid_test_splits = train_valid_test_splits
         self.core_ds = ds
->>>>>>> 2dd9b08d
 
     def setup(self, stage: str):
         self.train_ds, self.valid_ds, self.test_ds = random_split(
@@ -117,19 +70,8 @@
     def __init__(self, **kwargs):
         super().__init__(**kwargs)
 
-<<<<<<< HEAD
-class SyntheticCachedDM(BaseDM):
-    def _get_ds(self):
-        return SyntheticCachedDS(**self.kwargs)
-
-
-class MimicDM(BaseDM):
-    def _get_ds(self):
-        return MimicDS(**self.kwargs)
-=======
     def setup(self, stage: str):
         mimic_ds = MimicDS()
->>>>>>> 2dd9b08d
 
         self.train_ds, self.valid_ds = random_split(
             mimic_ds,
