# https://pyimagesearch.com/2023/10/02/a-deep-dive-into-variational-autoencoders-with-pytorch/

import lightning as L
from torch.distributions.normal import Normal
import torch
from abc import ABC, abstractmethod
from neptune.types import File
from lightning.pytorch.callbacks import ModelCheckpoint
from lightning.pytorch.loggers import NeptuneLogger
from torchmetrics.regression.mse import MeanSquaredError
import matplotlib.pyplot as plt
from tslearn.metrics import SoftDTWLossPyTorch
from torch.nn import MSELoss
from ptbxlae.evaluation import LatentRepresentationUtilityMetric
from typing import Optional


class SumReducingSoftDTWLoss(SoftDTWLossPyTorch):
    def __init__(self, gamma=1, normalize=False, dist_func=None):
        super().__init__(gamma, normalize, dist_func)

    def forward(self, x, y):
        return super().forward(x, y).sum()


class LightningCliCompatibleNeptuneLogger(NeptuneLogger):
    def __init__(
        self,
        *,
        api_key=None,
        project=None,
        name=None,
        run=None,
        log_model_checkpoints=True,
        prefix="training",
        tags: Optional[list] = None,
        **neptune_run_kwargs,
    ):
        super().__init__(
            api_key=api_key,
            project=project,
            name=name,
            run=run,
            log_model_checkpoints=log_model_checkpoints,
            prefix=prefix,
            tags=tags,
            **neptune_run_kwargs,
        )


class NeptuneUploadingModelCheckpoint(ModelCheckpoint):

    def __init__(
        self, log_sample_reconstructions: bool, num_examples: int = 12, **kwargs
    ):
        super().__init__(**kwargs)

        self.log_sample_reconstructions = log_sample_reconstructions
        self.num_examples = num_examples

    def on_train_start(self, trainer, pl_module):
        if self.log_sample_reconstructions:
            self.example_batch = torch.stack(
                [
                    trainer.val_dataloaders.dataset[idx][0]
                    for idx in range(0, self.num_examples)
                ]
            )

        return super().on_train_start(trainer, pl_module)

    def on_save_checkpoint(self, trainer, pl_module, checkpoint):
        if self.log_sample_reconstructions:
            pl_module.eval()
            with torch.no_grad():
                recon, _, _ = pl_module(self.example_batch.to("cuda"))

            for idx in range(0, self.example_batch.shape[0]):
                # ensure distribution over available channels while never exceeding number of channels
                channel_idx = idx % recon.shape[1]

                fig, ax = plt.subplots()
                x = range(0, recon.shape[-1])
                ax.plot(x, self.example_batch[idx, channel_idx, :], label="original")
                ax.plot(x, recon[idx, channel_idx, :].to("cpu"), label="reconstruction")
                fig.suptitle(f"Epoch {trainer.current_epoch}")

                if type(trainer.logger) == NeptuneLogger:
                    trainer.logger.experiment[
                        f"val/reconstructions/epoch-{trainer.current_epoch}/example-{idx}"
                    ].upload(File.as_html(fig))

                plt.close(fig=fig)

            pl_module.train()

        return super().on_save_checkpoint(trainer, pl_module, checkpoint)

    def on_fit_end(self, trainer, pl_module):
        self.best_model_path

        # Only save model once at end of training to avoid overhead / delays associated with uploading every model checkpoint
        if type(trainer.logger) == NeptuneLogger and self.log_sample_reconstructions:
            trainer.logger.experiment["model/checkpoints/best"].upload(
                self.best_model_path
            )

        return super().on_fit_end(trainer, pl_module)


class BaseModel(L.LightningModule, ABC):
    def __init__(
        self,
        lr: float,
        loss: Optional[torch.nn.Module] = None,
        base_model_path: Optional[str] = None,
    ):
<<<<<<< HEAD
        super(BaseModel, self).__init__()
        self.lr = lr
=======
        super(BaseVAE, self).__init__()
        torch.set_float32_matmul_precision("high")
>>>>>>> 7272e32e

        if not loss:
            self.loss = MSELoss(reduction="sum")
        else:
            self.loss = loss

        self.base_model_path = base_model_path
        self.test_label_evaluator = LatentRepresentationUtilityMetric()
        self.train_mse = MeanSquaredError()
        self.valid_mse = MeanSquaredError()
        self.test_mse = MeanSquaredError()
        self.save_hyperparameters()

    def on_train_start(self):
        if self.base_model_path:
            weights = torch.load(
                self.base_model_path, map_location=self.device, weights_only=True
            )
            self.load_state_dict(weights["state_dict"])

    def configure_optimizers(self):
        optimizer = torch.optim.Adam(self.parameters(), lr=self.lr)
        return optimizer


class BaseVAE(BaseModel, ABC):

    @abstractmethod
    def encode_mean_logvar(self, x: torch.Tensor) -> tuple[torch.Tensor, torch.Tensor]:
        pass

    @abstractmethod
    def decode(self, encoded: torch.Tensor) -> torch.Tensor:
        pass

    def generate(self, latent: torch.Tensor, smoothing_iterations: int = 10):
        return torch.mean(
            torch.stack(
                [self.decode(latent) for idx in range(0, smoothing_iterations)]
            ),
            dim=0,
        )

    def _reparameterization(self, z_mean, z_logvar):
        batch, dim = z_mean.shape
        epsilon = Normal(0, 1).sample((batch, dim)).to(z_mean.device)
        return z_mean + torch.exp(0.5 * z_logvar) * epsilon

    def _loss_fn(self, x, reconstruction, mean, logvar):
        # NOTE: the loss reduction for variational autoencoder must be sum
        reproduction_loss = self.loss(reconstruction, x)
        KLD = -0.5 * torch.sum(1 + logvar - mean.pow(2) - logvar.exp())

        return reproduction_loss + KLD

    def encode(self, x):
        """
        For getting encodings outside of training loop
        """
        z = self._reparameterization(*self.encode_mean_logvar(x))
        return z

    def forward(self, x):
        mean, logvar = self.encode_mean_logvar(x)
        z = self._reparameterization(mean, logvar)
        reconstruction = self.decode(z)
        return reconstruction, mean, logvar

    def training_step(self, batch):
        x, _ = batch
        reconstruction, mean, logvar = self.forward(x)
        loss = self._loss_fn(x, reconstruction, mean, logvar)
        self.train_mse.update(reconstruction, x)

        self.log("train_loss", loss, on_step=False, on_epoch=True, sync_dist=True)
        self.log(
            "train_mse",
            self.train_mse,
            on_step=False,
            on_epoch=True,
            prog_bar=True,
            sync_dist=True,
        )

        return loss

    def validation_step(self, batch):
        x, _ = batch
        reconstruction, mean, logvar = self.forward(x)
        loss = self._loss_fn(x, reconstruction, mean, logvar)
        self.valid_mse.update(reconstruction, x)

        self.log("val_loss", loss, on_step=False, on_epoch=True, sync_dist=True)
        self.log(
            "val_mse",
            self.valid_mse,
            on_step=False,
            on_epoch=True,
            prog_bar=True,
            sync_dist=True,
        )

        return loss

    def test_step(self, batch):
        x, labels = batch
        mean, logvar = self.encode_mean_logvar(x)
        z = self._reparameterization(mean, logvar)
        reconstruction = self.decode(z)

        loss = self._loss_fn(x, reconstruction, mean, logvar)
        self.test_mse.update(reconstruction, x)
        self.test_label_evaluator.update(z, labels)

        self.log("test_loss", loss, on_step=False, on_epoch=True, sync_dist=True)
        self.log(
            "test_mse", self.test_mse, on_step=False, on_epoch=True, sync_dist=True
        )

        return loss

    def on_test_epoch_end(self):
        label_evals = self.test_label_evaluator.compute()
        for label, score in label_evals.items():
            self.log(f"AUROC ({label})", score)<|MERGE_RESOLUTION|>--- conflicted
+++ resolved
@@ -115,13 +115,9 @@
         loss: Optional[torch.nn.Module] = None,
         base_model_path: Optional[str] = None,
     ):
-<<<<<<< HEAD
         super(BaseModel, self).__init__()
         self.lr = lr
-=======
-        super(BaseVAE, self).__init__()
-        torch.set_float32_matmul_precision("high")
->>>>>>> 7272e32e
+
 
         if not loss:
             self.loss = MSELoss(reduction="sum")
